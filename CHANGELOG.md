--- conflicted
+++ resolved
@@ -1,9 +1,8 @@
 ## v0.9.5 [unreleased]
 
 ### Release Notes
-<<<<<<< HEAD
+
 - Field names for the internal stats have been changed to be more inline with Go style.
-=======
 
 There are breaking changes in this release:
 - The filesystem hierarchy for packages has been changed, namely:
@@ -11,7 +10,6 @@
   - Configuration files are now located in `/etc/influxdb` (previously `/etc/opt/influxdb`)
   - Data directories are now located in `/var/lib/influxdb` (previously `/var/opt/influxdb`)
   - Scripts are now located in `/usr/lib/influxdb/scripts` (previously `/opt/influxdb`)
->>>>>>> d9f86f56
 
 ### Features
 - [#4098](https://github.com/influxdb/influxdb/issues/4098): Enable `golint` on the code base - uuid subpackage
