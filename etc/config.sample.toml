--- conflicted
+++ resolved
@@ -308,30 +308,4 @@
   recompute-previous-n = 2
   recompute-no-older-than = "10m"
   compute-runs-per-interval = 10
-<<<<<<< HEAD
-  compute-no-more-than = "2m"
-=======
-  compute-no-more-than = "2m"
-
-###
-### [hinted-handoff]
-###
-### Controls the hinted handoff feature, which allows nodes to temporarily
-### store queued data when one node of a cluster is down for a short period
-### of time.
-###
-
-[hinted-handoff]
-  enabled = true
-  dir = "/var/lib/influxdb/hh"
-  max-size = 1073741824
-  max-age = "168h"
-  retry-rate-limit = 0
-
-  # Hinted handoff will start retrying writes to down nodes at a rate of once per second.
-  # If any error occurs, it will backoff in an exponential manner, until the interval
-  # reaches retry-max-interval. Once writes to all nodes are successfully completed the
-  # interval will reset to retry-interval.
-  retry-interval = "1s"
-  retry-max-interval = "1m"
->>>>>>> d9f86f56
+  compute-no-more-than = "2m"