--- conflicted
+++ resolved
@@ -77,7 +77,7 @@
       return _.difference(_.union(leftStrs, rightStrs), _.intersection(leftStrs, rightStrs))
     },
 
-    async executeQueries(queries) {
+    executeQueries(queries) {
       const {templates, editQueryStatus} = this.props
 
       if (!queries.length) {
@@ -89,7 +89,6 @@
 
       const timeSeriesPromises = queries.map((query) => {
         const {host, database, rp} = query
-<<<<<<< HEAD
         return fetchTimeSeriesAsync({source: host, db: database, rp, query, templates}, editQueryStatus)
       })
 
@@ -103,22 +102,6 @@
           isFetching: false,
         })
       })
-=======
-        // TODO: enact this via an action creator so redux will know about it; currently errors are used as responses here
-        // TODO: may need to make this a try/catch
-        const response = await fetchTimeSeriesAsync({source: host, db: database, rp, query}, this.props.editQueryStatus)
-        newSeries.push({response})
-        count += 1
-        if (count === queries.length) {
-          const querySuccessful = !this._noResultsForQuery(newSeries)
-          this.setState({
-            lastQuerySuccessful: querySuccessful,
-            isFetching: false,
-            timeSeries: newSeries,
-          })
-        }
-      }
->>>>>>> d698b69e
     },
 
     componentWillUnmount() {
