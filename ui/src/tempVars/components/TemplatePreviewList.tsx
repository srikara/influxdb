import React, {PureComponent} from 'react'
import uuid from 'uuid'

import {ErrorHandling} from 'src/shared/decorators/errors'
import FancyScrollbar from 'src/shared/components/FancyScrollbar'
import TemplatePreviewListItem from 'src/tempVars/components/TemplatePreviewListItem'

import {TemplateValue} from 'src/types'

const LI_HEIGHT = 35
const LI_MARGIN_BOTTOM = 3
const RESULTS_TO_DISPLAY = 10

interface Props {
<<<<<<< HEAD
  items: TemplateValue[]
  onChoose: (item: TemplateValue) => void
=======
  items: string[]
  defaultValue: string
  onUpdateDefaultTemplateValue: (v: string) => void
>>>>>>> a2aa8859
}

@ErrorHandling
class TemplatePreviewList extends PureComponent<Props> {
  public render() {
    const {items, onChoose} = this.props

    return (
      <ul
        className="temp-builder-results--list"
        style={{height: `${this.resultsListHeight}px`}}
      >
        <FancyScrollbar>
          {items.map(item => {
            return (
              <TemplatePreviewListItem
                key={uuid.v4()}
                onClick={onChoose}
                style={{
                  height: `${LI_HEIGHT}px`,
                  marginBottom: `${LI_MARGIN_BOTTOM}px`,
                  zIndex: 9010,
                }}
<<<<<<< HEAD
                item={item}
              />
=======
                onClick={this.selectDefault(item)}
              >
                {item}
                {this.defaultIndicator(item)}
              </li>
>>>>>>> a2aa8859
            )
          })}
        </FancyScrollbar>
      </ul>
    )
  }

  private selectDefault = item => () => {
    const {onUpdateDefaultTemplateValue} = this.props
    onUpdateDefaultTemplateValue(item)
  }

  private defaultIndicator(item: string): JSX.Element {
    const {defaultValue} = this.props
    if (item === defaultValue) {
      return <div>{' default'}</div>
    }
  }

  private get resultsListHeight() {
    const {items} = this.props
    const count = Math.min(items.length, RESULTS_TO_DISPLAY)

    return count * (LI_HEIGHT + LI_MARGIN_BOTTOM)
  }
}

export default TemplatePreviewList<|MERGE_RESOLUTION|>--- conflicted
+++ resolved
@@ -12,20 +12,14 @@
 const RESULTS_TO_DISPLAY = 10
 
 interface Props {
-<<<<<<< HEAD
   items: TemplateValue[]
-  onChoose: (item: TemplateValue) => void
-=======
-  items: string[]
-  defaultValue: string
-  onUpdateDefaultTemplateValue: (v: string) => void
->>>>>>> a2aa8859
+  onUpdateDefaultTemplateValue: (item: TemplateValue) => void
 }
 
 @ErrorHandling
 class TemplatePreviewList extends PureComponent<Props> {
   public render() {
-    const {items, onChoose} = this.props
+    const {items, onUpdateDefaultTemplateValue} = this.props
 
     return (
       <ul
@@ -37,39 +31,19 @@
             return (
               <TemplatePreviewListItem
                 key={uuid.v4()}
-                onClick={onChoose}
+                onClick={onUpdateDefaultTemplateValue}
                 style={{
                   height: `${LI_HEIGHT}px`,
                   marginBottom: `${LI_MARGIN_BOTTOM}px`,
                   zIndex: 9010,
                 }}
-<<<<<<< HEAD
                 item={item}
               />
-=======
-                onClick={this.selectDefault(item)}
-              >
-                {item}
-                {this.defaultIndicator(item)}
-              </li>
->>>>>>> a2aa8859
             )
           })}
         </FancyScrollbar>
       </ul>
     )
-  }
-
-  private selectDefault = item => () => {
-    const {onUpdateDefaultTemplateValue} = this.props
-    onUpdateDefaultTemplateValue(item)
-  }
-
-  private defaultIndicator(item: string): JSX.Element {
-    const {defaultValue} = this.props
-    if (item === defaultValue) {
-      return <div>{' default'}</div>
-    }
   }
 
   private get resultsListHeight() {
